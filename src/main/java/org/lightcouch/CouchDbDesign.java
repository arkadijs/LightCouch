--- conflicted
+++ resolved
@@ -48,7 +48,6 @@
     private static final Log log = LogFactory.getLog(CouchDbDesign.class);
 
 	private static final String DESIGN_DOCS_DIR = "design-docs";
-<<<<<<< HEAD
 
     private Set<String> allDesignResources = new HashSet<String>();
     private Set<String> allDesignDocs = new HashSet<String>();
@@ -59,7 +58,6 @@
     private Map<String, Map<String, List<String>>> docViews = new HashMap<String, Map<String, List<String>>>();
     private Map<String, Map<String, List<String>>> docFulltext = new HashMap<String, Map<String, List<String>>>();
 
-=======
 	private static final String JAVASCRIPT      = "javascript";
 	private static final String DESIGN_PREFIX   = "_design/";
 	private static final String VALIDATE_DOC    = "validate_doc_update";
@@ -67,10 +65,8 @@
 	private static final String FILTERS         = "filters";
 	private static final String SHOWS           = "shows";
 	private static final String LISTS           = "lists";
-	private static final String MAP_JS          = "map.js";
-	private static final String REDUCE_JS       = "reduce.js";
-	
->>>>>>> 9f174b23
+	private static final String FULLTEXT        = "fulltext";
+
 	private CouchDbClient dbc;
 
 	CouchDbDesign(CouchDbClient dbc) {
@@ -133,12 +129,12 @@
             }
         }
         for (String doc : allDesignDocs) {
-            populateFunctionNames(doc, "lists", allDesignResources, docLists);
-            populateFunctionNames(doc, "filters", allDesignResources, docFilters);
-            populateFunctionNames(doc, "shows", allDesignResources, docShows);
-            populateFunctionNames(doc, "validate_doc_update", allDesignResources, docValidators);
-            populateFunctionGroups(doc, "views", allDesignResources, docViews, "map|reduce");
-            populateFunctionGroups(doc, "fulltext", allDesignResources, docFulltext, "index|defaults|analyzer");
+            populateFunctionNames(doc, LISTS, allDesignResources, docLists);
+            populateFunctionNames(doc, FILTERS, allDesignResources, docFilters);
+            populateFunctionNames(doc, SHOWS, allDesignResources, docShows);
+            populateFunctionNames(doc, VALIDATE_DOC, allDesignResources, docValidators);
+            populateFunctionGroups(doc, VIEWS, allDesignResources, docViews, "map|reduce");
+            populateFunctionGroups(doc, FULLTEXT, allDesignResources, docFulltext, "index|defaults|analyzer");
         }
     }
 
@@ -239,11 +235,7 @@
 
 	/**
 	 * Synchronize all design documents from desk to the database.
-<<<<<<< HEAD
-	 * @see #synchronizeWithDb
-=======
 	 * @see #synchronizeWithDb(DesignDocument)
->>>>>>> 9f174b23
 	 */
 	public void synchronizeAllWithDb() {
 		List<DesignDocument> documents = getAllFromDesk();
@@ -295,17 +287,16 @@
 	 */
 	public DesignDocument getFromDesk(String id) {
 		assertNotEmpty(id, "id");
-<<<<<<< HEAD
         enumerateDesignResources();
         if (!allDesignDocs.contains(id))
             throw new IllegalArgumentException("No design document found: " + id);
 
 		DesignDocument dd = new DesignDocument();
-        dd.setId("_design/" + id);
-        dd.setLanguage("javascript");
-        dd.setLists(readFunctions(id, "lists", docLists));
-        dd.setFilters(readFunctions(id, "filters", docFilters));
-        dd.setShows(readFunctions(id, "shows", docShows));
+        dd.setId(DESIGN_PREFIX + id);
+        dd.setLanguage(JAVASCRIPT);
+        dd.setLists(readFunctions(id, LISTS, docLists));
+        dd.setFilters(readFunctions(id, FILTERS, docFilters));
+        dd.setShows(readFunctions(id, SHOWS, docShows));
         List<String> validators = docValidators.get(id);
         if (validators != null && !validators.isEmpty()) {
             if (validators.size() > 1)
@@ -313,8 +304,8 @@
             String name = validators.get(0);
             dd.setValidateDocUpdate(processCodeMacro(id, name, readTextResource(DESIGN_DOCS_DIR + "/" + name)));
         }
-        dd.setViews(readFunctionGroups(id, "views", docViews));
-        dd.setFulltext(readFunctionGroups(id, "fulltext", docFulltext));
+        dd.setViews(readFunctionGroups(id, VIEWS, docViews));
+        dd.setFulltext(readFunctionGroups(id, FULLTEXT, docFulltext));
 		return dd;
 	}
 
@@ -378,64 +369,4 @@
         }
         return groupFunctionsMap;
     }
-=======
-		File designDoc = null;
-		try {
-			designDoc = new File(new File(getURL(DESIGN_DOCS_DIR).toURI()), id);
-			if(!designDoc.exists()) {
-				throw new FileNotFoundException("Design docs directory not found");
-			}
-		} catch (Exception e) {
-			throw new IllegalArgumentException(e);
-		}
-		DesignDocument dd = new DesignDocument();
-		List<String> elements = Arrays.asList(designDoc.list());
-		if(elements.contains(VALIDATE_DOC)) { // validate_doc_update
-			File validateDir = new File(designDoc, VALIDATE_DOC);
-			String[] validateFunctions = validateDir.list();
-			if(validateFunctions.length != 1) {
-				throw new IllegalArgumentException("Expecting exactly one validate_doc_update function file");
-			}
-			File validateFile = new File(validateDir, validateFunctions[0]);
-			dd.setValidateDocUpdate(readFile(validateFile));
-		} // /validate_doc_update
-		Map<String, MapReduce> views = null;
-		if(elements.contains(VIEWS)) { // views
-			File viewsRootDir = new File(designDoc, VIEWS);
-			views = new HashMap<String, MapReduce>();
-			for (String viewDirName : viewsRootDir.list()) { // views sub-dirs
-				MapReduce mr = dd.new MapReduce();
-				File viewDir = new File(viewsRootDir, viewDirName);
-				for (String fileName : viewDir.list()) { // view files
-					String def = readFile(new File(viewDir, fileName));
-					if(MAP_JS.equals(fileName))
-						mr.setMap(def);
-					else if(REDUCE_JS.equals(fileName))
-						mr.setReduce(def);
-				} // /foreach view files
-				views.put(viewDirName, mr);
-			} // /foreach views sub-dirs
-		} // /views
-		dd.setId(DESIGN_PREFIX + id); 
-		dd.setLanguage(JAVASCRIPT);
-		dd.setViews(views);
-		dd.setFilters(populateMap(designDoc, elements, FILTERS));
-		dd.setShows(populateMap(designDoc, elements, SHOWS));
-		dd.setLists(populateMap(designDoc, elements, LISTS));
-		return dd;
-	}
-	
-	private Map<String, String> populateMap(File designDoc, List<String> elements, String element) {
-		Map<String, String> functionsMap = null;
-		if(elements.contains(element)) {
-			File functionsDir = new File(designDoc, element);
-			functionsMap = new HashMap<String, String>();
-			for (String functionFileName : functionsDir.list()) {
-				File functionFile = new File(functionsDir, functionFileName);
-				functionsMap.put(removeExtension(functionFileName), readFile(functionFile));
-			}
-		}
-		return functionsMap;
-	}
->>>>>>> 9f174b23
 }